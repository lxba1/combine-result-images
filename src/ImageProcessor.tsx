--- conflicted
+++ resolved
@@ -238,10 +238,6 @@
         const performAutoCrop = (firstImageBitmap: ImageBitmap): boolean => {
             const w = firstImageBitmap.width;
             const h = firstImageBitmap.height;
-<<<<<<< HEAD
-            const THRESHOLD = 60;
-=======
->>>>>>> 82770cf4
             const getLuminance = (d: Uint8ClampedArray, i: number) => 0.299 * d[i] + 0.587 * d[i + 1] + 0.114 * d[i + 2];
 
             // 1. Create a small canvas for the horizontal center line
@@ -274,38 +270,14 @@
                 const ASPECT_LIMIT = 2.1;
                 const skipX = w / h > ASPECT_LIMIT ? Math.floor((w - h * ASPECT_LIMIT) / 2) + 1 : 0;
                 for (let x = isRight ? w - skipX - 2 : skipX + 1; isRight ? x > 0 : x < w; isRight ? x-- : x++) {
-<<<<<<< HEAD
-                    const currentL = getLuminance(hData, x * 4);
-                    const prevL = getLuminance(hData, (x + (isRight ? 1 : -1)) * 4);
-
-                    if (Math.abs(currentL - prevL) > THRESHOLD && currentL > 200) return x;
-=======
                     if (Math.abs(getLuminance(hData, x * 4) - getLuminance(hData, (x + (isRight ? 1 : -1)) * 4)) > currentThreshold) return x;
->>>>>>> 82770cf4
                 }
                 return null;
             };
 
-<<<<<<< HEAD
-            /*
-            const findVEdge = (isBottom: boolean): number | null => {
-=======
             const findVEdge = (isBottom: boolean, currentThreshold: number): number | null => {
->>>>>>> 82770cf4
                 for (let y = isBottom ? Math.floor(h * 0.95) : 1; isBottom ? y > 0 : y < h; isBottom ? y-- : y++) {
                     if (Math.abs(getLuminance(vData, y * 4) - getLuminance(vData, (y + (isBottom ? 1 : -1)) * 4)) > currentThreshold) return y;
-                }
-                return null;
-            };
-            */
-
-            const findVEdge = (isBottom: boolean): number | null => {
-                const startY = isBottom ? Math.floor(h * 0.95) : 1;
-                for (let y = startY; isBottom ? y > 0 : y < h; isBottom ? y-- : y++) {
-                    const currentL = getLuminance(vData, y * 4);
-                    const prevL = getLuminance(vData, (y + (isBottom ? 1 : -1)) * 4);
-
-                    if (Math.abs(currentL - prevL) > THRESHOLD && currentL > 200) return y;
                 }
                 return null;
             };
